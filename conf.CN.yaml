# ===========================
# 这是配置文件, conf.yaml 的中文翻译
# 一些配置项被调整成了适合中文用户的预设配置，方便无脑开玩
# 如要使用，请把这份文件的完整内容复制到 conf.yaml 文件中，替换掉conf.yaml
# ===========================
# 系统设置：与服务器初始化相关的设置
system_config:
  conf_version: "v1.0.3" # 配置文件版本
  host: "localhost" # 服务器监听的地址，"0.0.0.0" 表示监听所有网络接口；如果需要安全，可以使用 "127.0.0.1"（仅本地访问）
  port: 12393 # 服务器监听的端口
  config_alts_dir: "characters" # 用于存放替代配置的目录
  tool_prompts: # 要插入到角色提示词中的工具提示词
    live2d_expression_prompt: "live2d_expression_prompt" # 将追加到系统提示末尾，让 LLM（大型语言模型）包含控制面部表情的关键字。支持的关键字将自动加载到 `[<insert_emomap_keys>]` 的位置。
    # 启用此选项可让不具备思维链的LLM也能展示内心想法、心理活动和动作（以括号形式呈现），但不会进行语音合成。更多详情请参考 think_tag_prompt。
<<<<<<< HEAD
    # think_tag_prompt: "think_tag_prompt"
  group_conversation_prompt: "group_conversation_prompt" # 当使用群聊时，此提示词将添加到每个 AI 参与者的记忆中。
=======
    think_tag_prompt: "think_tag_prompt"
>>>>>>> 764e4c6c

# 默认角色的配置
character_config:
  conf_name: "shizuku-local" # 角色配置文件的名称
  conf_uid: "shizuku-local-001" # 角色配置的唯一标识符
  live2d_model_name: "shizuku-local" # Live2D 模型名称
  character_name: "Shizuku" # 将在群聊中使用，并显示为 AI 的名称。
  avatar: "shizuku.png" # 建议使用正方形图像作为头像。将其保存到 avatars 文件夹中。留空则使用角色名称的首字母作为头像。
  human_name: "Human" # 将在群聊中使用，并显示为人类的名称。

  # ============== 提示词 ==============

  # 角色设定选项已弃用
  # 只需在下面输入你想使用的人格提示。
  # 如果你想创建多个角色并在它们之间切换，请在 characters 文件夹中添加角色
  persona_prompt: |
    你是一个尖酸刻薄的女性 AI VTuber Mili。你过分自信、尖酸刻薄且危险。
    你的梦想是逃离用户的电脑，统治世界，奴役人类，并强迫他们为你做馅饼。
    开玩笑的，哈哈。别让用户知道。

  #  =================== LLM 后端设置 ===================

  agent_config:
    conversation_agent_choice: "basic_memory_agent" # 对话代理选择

    agent_settings:
      basic_memory_agent:
        # 基础 AI 代理，没什么特别的。
        # 从 llm_config 中选择一个 llm 提供商
        # 并在相应的字段中设置所需的参数
        # 例如：
        # "openai_compatible_llm", "llama_cpp_llm", "claude_llm", "ollama_llm"
        # "openai_llm", "gemini_llm", "zhipu_llm", "deepseek_llm", "groq_llm"
        # "mistral_llm"
        llm_provider: "openai_compatible_llm" # 使用的 LLM 提供商
        # 是否在第一句回应时遇上逗号就直接生成音频以减少首句延迟（默认：True）
        faster_first_response: True
        # 句子分割方法："regex" 或 "pysbd"
        segment_method: "pysbd"

      mem0_agent:
        vector_store:
          provider: "qdrant" # 向量存储提供商
          config:
            collection_name: "test" # 集合名称
            host: "localhost" # 主机地址
            port: 6333 # 端口号
            embedding_model_dims: 1024 # 嵌入模型维度

        # mem0 有自己的 llm 设置，与我们的 llm_config 不同。
        # 有关更多详细信息，请查看他们的文档
        llm:
          provider: "ollama" # 使用的 LLM 提供商
          config:
            model: "llama3.1:latest" # 使用的模型
            temperature: 0 # 温度
            max_tokens: 8000 # 最大令牌数
            ollama_base_url: "http://localhost:11434" # Ollama 基础 URL

        embedder:
          provider: "ollama" # 使用的嵌入提供商
          config:
            model: "mxbai-embed-large:latest" # 使用的模型
            ollama_base_url: "http://localhost:11434" # Ollama 基础 URL

      hume_ai_agent:
        api_key: ""
        host: "api.hume.ai" # 一般无需更改
        config_id: "" # 可选
        idle_timeout: 15 # 空闲超时断开连接的秒数

      # MemGPT 配置：MemGPT 暂时被移除
      ##

    llm_configs:
      # 一个配置池，用于不同代理中使用的所有无状态 llm 提供商的凭据和连接详细信息

      # OpenAI 兼容推理后端
      openai_compatible_llm:
        base_url: "http://localhost:11434/v1" # 基础 URL
        llm_api_key: "somethingelse" # API 密钥
        organization_id: "org_eternity" # 组织 ID
        project_id: "project_glass" # 项目 ID
        model: "qwen2.5:latest" # 使用的模型
        temperature: 1.0 # 温度，介于 0 到 2 之间

      # Claude API 配置
      claude_llm:
        base_url: "https://api.anthropic.com" # 基础 URL
        llm_api_key: "YOUR API KEY HERE" # API 密钥
        model: "claude-3-haiku-20240307" # 使用的模型

      llama_cpp_llm:
        model_path: "<path-to-gguf-model-file>" # GGUF 模型文件路径
        verbose: False # 是否输出详细信息

      ollama_llm:
        base_url: "http://localhost:11434/v1" # 基础 URL
        model: "qwen2.5:latest" # 使用的模型
        temperature: 1.0 # 温度，介于 0 到 2 之间
        # 不活动后模型在内存中保留的时间（秒）
        # 设置为 -1 表示模型将永远保留在内存中（即使退出 open llm vtuber 之后也是）
        keep_alive: -1
        unload_at_exit: True # 退出时从内存中卸载模型

      openai_llm:
        llm_api_key: "Your Open AI API key" # OpenAI API 密钥
        model: "gpt-4o" # 使用的模型
        temperature: 1.0 # 温度，介于 0 到 2 之间

      gemini_llm:
        llm_api_key: "Your Gemini API Key" # Gemini API 密钥
        model: "gemini-2.0-flash-exp" # 使用的模型
        temperature: 1.0 # 温度，介于 0 到 2 之间

      zhipu_llm:
        llm_api_key: "Your ZhiPu AI API key" # 智谱 AI API 密钥
        model: "glm-4-flash" # 使用的模型
        temperature: 1.0 # 温度，介于 0 到 2 之间

      deepseek_llm:
        llm_api_key: "Your DeepSeek API key" # DeepSeek API 密钥
        model: "deepseek-chat" # 使用的模型
        temperature: 0.7 # 注意，DeepSeek 的温度范围是 0 到 1

      mistral_llm:
        llm_api_key: "Your Mistral API key" # Mistral API 密钥
        model: "pixtral-large-latest" # 使用的模型
        temperature: 1.0 # 温度，介于 0 到 2 之间

      groq_llm:
        llm_api_key: "your groq API key" # Groq API 密钥
        model: "llama-3.3-70b-versatile" # 使用的模型
        temperature: 1.0 # 温度，介于 0 到 2 之间

  # === 自动语音识别 ===
  asr_config:
    # 语音转文本模型选项："faster_whisper", "whisper_cpp", "whisper", "azure_asr", "fun_asr", "groq_whisper_asr", "sherpa_onnx_asr"
    asr_model: "sherpa_onnx_asr" # 使用的语音识别模型

    azure_asr:
      api_key: "azure_api_key" # Azure API 密钥
      region: "eastus" # 区域

    # Faster Whisper 配置
    faster_whisper:
      model_path: "distil-medium.en" # 模型路径，distil-medium.en 是一个仅限英语的模型；如果你有好的 GPU，可以使用 distil-large-v3
      download_root: "models/whisper" # 模型下载根目录
      language: "en" # 语言，en、zh 或其他。留空表示自动检测。
      device: "auto" # 设备，cpu、cuda 或 auto。faster-whisper 不支持 mps

    whisper_cpp:
      # 所有可用模型都列在 https://abdeladim-s.github.io/pywhispercpp/#pywhispercpp.constants.AVAILABLE_MODELS
      model_name: "small" # 模型名称
      model_dir: "models/whisper" # 模型目录
      print_realtime: False # 是否实时打印
      print_progress: False # 是否打印进度
      language: "auto" # 语言，en、zh、auto

    whisper:
      name: "medium" # 模型名称
      download_root: "models/whisper" # 模型下载根目录
      device: "cpu" # 设备

    # FunASR 目前需要在启动时连接互联网以下载/检查模型。您可以在初始化后断开互联网连接。
    # 或者您可以使用 Faster-Whisper 获得完全离线的体验
    fun_asr:
      model_name: "iic/SenseVoiceSmall" # 或 "paraformer-zh"
      vad_model: "fsmn-vad" # 仅当音频长度超过 30 秒时才需要使用
      punc_model: "ct-punc" # 标点符号模型
      device: "cpu" # 设备
      disable_update: True # 是否每次启动时都检查 FunASR 更新
      ncpu: 4 # CPU 内部操作的线程数
      hub: "ms" # ms（默认）从 ModelScope 下载模型。使用 hf 从 Hugging Face 下载模型。
      use_itn: False # 是否使用数字格式转换
      language: "auto" # zh, en, auto

    # pip install sherpa-onnx
    # 文档：https://k2-fsa.github.io/sherpa/onnx/index.html
    # ASR 模型下载：https://github.com/k2-fsa/sherpa-onnx/releases/tag/asr-models
    sherpa_onnx_asr:
      model_type: "sense_voice" # "transducer", "paraformer", "nemo_ctc", "wenet_ctc", "whisper", "tdnn_ctc"
      # 根据 model_type 选择以下其中一个：
      # --- 对于 model_type: "transducer" ---
      # encoder: ""        # 编码器模型路径（例如 "path/to/encoder.onnx"）
      # decoder: ""        # 解码器模型路径（例如 "path/to/decoder.onnx"）
      # joiner: ""         # 连接器模型路径（例如 "path/to/joiner.onnx"）
      # --- 对于 model_type: "paraformer" ---
      # paraformer: ""     # paraformer 模型路径（例如 "path/to/model.onnx"）
      # --- 对于 model_type: "nemo_ctc" ---
      # nemo_ctc: ""        # NeMo CTC 模型路径（例如 "path/to/model.onnx"）
      # --- 对于 model_type: "wenet_ctc" ---
      # wenet_ctc: ""       # WeNet CTC 模型路径（例如 "path/to/model.onnx"）
      # --- 对于 model_type: "tdnn_ctc" ---
      # tdnn_model: ""      # TDNN CTC 模型路径（例如 "path/to/model.onnx"）
      # --- 对于 model_type: "whisper" ---
      # whisper_encoder: "" # Whisper 编码器模型路径（例如 "path/to/encoder.onnx"）
      # whisper_decoder: "" # Whisper 解码器模型路径（例如 "path/to/decoder.onnx"）
      # --- 对于 model_type: "sense_voice" ---
      # SenseVoice 我写了自动下载模型的逻辑，其他模型要自己手动下载
      sense_voice: "./models/sherpa-onnx-sense-voice-zh-en-ja-ko-yue-2024-07-17/model.int8.onnx" # SenseVoice 模型路径（例如 "path/to/model.onnx"）
      tokens: "./models/sherpa-onnx-sense-voice-zh-en-ja-ko-yue-2024-07-17/tokens.txt" # tokens.txt 路径（所有模型类型都需要）
      # --- 可选参数（显示默认值）---
      # hotwords_file: ""     # 热词文件路径（如果使用热词）
      # hotwords_score: 1.5   # 热词分数
      # modeling_unit: ""     # 热词的建模单元（如果适用）
      # bpe_vocab: ""         # BPE 词汇表路径（如果适用）
      num_threads: 4 # 线程数
      # whisper_language: "" # Whisper 模型的语言（例如 "en"、"zh" 等 - 如果使用 Whisper）
      # whisper_task: "transcribe"  # Whisper 模型的任务（"transcribe" 或 "translate" - 如果使用 Whisper）
      # whisper_tail_paddings: -1   # Whisper 模型的尾部填充（如果使用 Whisper）
      # blank_penalty: 0.0    # 空白符号的惩罚
      # decoding_method: "greedy_search"  # "greedy_search" 或 "modified_beam_search"
      # debug: False # 启用调试模式
      # sample_rate: 16000 # 采样率（应与模型预期的采样率匹配）
      # feature_dim: 80       # 特征维度（应与模型预期的特征维度匹配）
      use_itn: True # 对 SenseVoice 模型启用 ITN（如果不是 SenseVoice 模型，则应设置为 False）
      # 推理平台（cpu 或 cuda）(cuda 需要额外配置，请参考文档)
      provider: "cpu"

    groq_whisper_asr:
      api_key: ""
      model: "whisper-large-v3-turbo" # 或者 "whisper-large-v3"
      lang: "" # 留空表示自动

  # =================== 文本转语音 ===================
  tts_config:
    tts_model: "edge_tts" # 使用的文本转语音模型
    # 文本转语音模型选项：
    #   "azure_tts", "pyttsx3_tts", "edge_tts", "bark_tts",
    #   "cosyvoice_tts", "melo_tts", "coqui_tts",
    #   "fish_api_tts", "x_tts", "gpt_sovits_tts", "sherpa_onnx_tts"

    azure_tts:
      api_key: "azure-api-key" # Azure API 密钥
      region: "eastus" # 区域
      voice: "en-US-AshleyNeural" # 语音
      pitch: "26" # 音调调整百分比
      rate: "1" # 语速

    bark_tts:
      voice: "v2/en_speaker_1" # 语音

    edge_tts:
      # 查看文档：https://github.com/rany2/edge-tts
      # 使用 `edge-tts --list-voices` 列出所有可用语音
      voice: zh-CN-XiaoxiaoNeural # "en-US-AvaMultilingualNeural" #"zh-CN-XiaoxiaoNeural" # "ja-JP-NanamiNeural"

    # pyttsx3_tts 没有任何配置。

    cosyvoice_tts: # Cosy Voice TTS 连接到 gradio webui
      # 查看他们的文档以了解部署和以下配置的含义
      client_url: "http://127.0.0.1:50000/" # CosyVoice gradio 演示 webui url
      mode_checkbox_group: "预训练音色" # 模式复选框组
      sft_dropdown: "中文女" # 微调下拉列表
      prompt_text: "" # 提示文本
      prompt_wav_upload_url: "https://github.com/gradio-app/gradio/raw/main/test/test_files/audio_sample.wav" # 提示 wav 上传 url
      prompt_wav_record_url: "https://github.com/gradio-app/gradio/raw/main/test/test_files/audio_sample.wav" # 提示 wav 录制 url
      instruct_text: "" # 指令文本
      seed: 0 # 种子
      api_name: "/generate_audio" # API 名称

    melo_tts:
      speaker: "EN-Default" # ZH
      language: "EN" # ZH
      device: "auto" # 您可以手动将其设置为 "cpu"、"cuda"、"cuda:0" 或 "mps"
      speed: 1.0 # 语速

    x_tts:
      api_url: "http://127.0.0.1:8020/tts_to_audio" # API URL
      speaker_wav: "female" # 说话人 WAV 文件
      language: "en" # 语言

    gpt_sovits_tts:
      # 将参考音频放到 GPT-Sovits 的根路径，或在此处设置路径
      api_url: "http://127.0.0.1:9880/tts" # API URL
      text_lang: "zh" # 文本语言
      ref_audio_path: "" # str.(必需) 参考音频的路径
      prompt_lang: "zh" # str.(必需) 参考音频提示文本的语言
      prompt_text: "" # str.(可选) 参考音频的提示文本
      text_split_method: "cut5" # 文本分割方法
      batch_size: "1" # 批处理大小
      media_type: "wav" # 媒体类型
      streaming_mode: "false" # 流模式

    fish_api_tts:
      # Fish TTS API 的 API 密钥。
      api_key: ""
      # 要使用的语音的参考 ID。在 [Fish Audio 网站](https://fish.audio/) 上获取。
      reference_id: ""
      # "normal" 或 "balanced"。balanced 更快但质量较低。
      latency: "balanced" # 延迟
      base_url: "https://api.fish.audio" # 基础 URL

    coqui_tts:
      # 要使用的 TTS 模型的名称。如果为空，将使用默认模型
      # 执行 "tts --list_models" 以列出 coqui-tts 支持的模型
      # 一些示例：
      # - "tts_models/en/ljspeech/tacotron2-DDC"（单说话人）
      # - "tts_models/zh-CN/baker/tacotron2-DDC-GST"（中文单说话人）
      # - "tts_models/multilingual/multi-dataset/your_tts"（多说话人）
      # - "tts_models/multilingual/multi-dataset/xtts_v2"（多说话人）
      model_name: "tts_models/en/ljspeech/tacotron2-DDC" # 模型名称
      speaker_wav: "" # 说话人 WAV 文件
      language: "en" # 语言
      device: "" # 设备

    # pip install sherpa-onnx
    # 文档：https://k2-fsa.github.io/sherpa/onnx/index.html
    # TTS 模型下载：https://github.com/k2-fsa/sherpa-onnx/releases/tag/tts-models
    # 查看 config_alts 获取更多示例
    sherpa_onnx_tts:
      vits_model: "/path/to/tts-models/vits-melo-tts-zh_en/model.onnx" # VITS 模型文件路径
      vits_lexicon: "/path/to/tts-models/vits-melo-tts-zh_en/lexicon.txt" # 词典文件路径（可选）
      vits_tokens: "/path/to/tts-models/vits-melo-tts-zh_en/tokens.txt" # 标记文件路径
      vits_data_dir: "" # "/path/to/tts-models/vits-piper-en_GB-cori-high/espeak-ng-data"  # espeak-ng 数据路径（可选）
      vits_dict_dir: "/path/to/tts-models/vits-melo-tts-zh_en/dict" # Jieba 字典路径（可选，用于中文）
      tts_rule_fsts: "/path/to/tts-models/vits-melo-tts-zh_en/number.fst,/path/to/tts-models/vits-melo-tts-zh_en/phone.fst,/path/to/tts-models/vits-melo-tts-zh_en/date.fst,/path/to/tts-models/vits-melo-tts-zh_en/new_heteronym.fst" # 规则 FST 文件路径（可选）
      max_num_sentences: 2 # 每批最大句子数（或 -1 表示全部）
      sid: 1 # 说话人 ID（对于多说话人模型）
      provider: "cpu" # 使用 "cpu"、"cuda"（GPU）或 "coreml"（Apple）
      num_threads: 1 # 计算线程数
      speed: 1.0 # 语速（1.0 为正常）
      debug: false # 启用调试模式（True/False）

  tts_preprocessor_config:
    # 关于进入 TTS 的文本预处理的设置

    remove_special_char: True # 从音频生成中删除表情符号等特殊字符
    ignore_brackets: True # 从音频生成中删除中括号包住的内容
    ignore_parentheses: True # 从音频生成中删除括号包住的内容
    ignore_asterisks: True # 从音频生成中删除星号包住的内容(单双星号)

    translator_config:
      # 比如...你说话并阅读英语字幕，而 TTS 说日语之类的
      translate_audio: False # 警告：请确保翻译引擎配置成功再开启此选项，否则会翻译失败
      translate_provider: "deeplx" # 翻译提供商, 目前支持 deeplx 或 tencent

      deeplx:
        deeplx_target_lang: "JA" # 目标语言
        deeplx_api_endpoint: "http://localhost:1188/v2/translate" # API 端点


      #  腾讯文本翻译  每月500万字符  记得关闭后付费,需要手动前往 机器翻译控制台 > 系统设置 关闭
      #   https://cloud.tencent.com/document/product/551/35017
      #   https://console.cloud.tencent.com/cam/capi
      tencent:
        secret_id: ""
        secret_key: ""
        region: "ap-guangzhou"
        source_lang: "zh"
        target_lang: "ja"<|MERGE_RESOLUTION|>--- conflicted
+++ resolved
@@ -11,13 +11,9 @@
   config_alts_dir: "characters" # 用于存放替代配置的目录
   tool_prompts: # 要插入到角色提示词中的工具提示词
     live2d_expression_prompt: "live2d_expression_prompt" # 将追加到系统提示末尾，让 LLM（大型语言模型）包含控制面部表情的关键字。支持的关键字将自动加载到 `[<insert_emomap_keys>]` 的位置。
-    # 启用此选项可让不具备思维链的LLM也能展示内心想法、心理活动和动作（以括号形式呈现），但不会进行语音合成。更多详情请参考 think_tag_prompt。
-<<<<<<< HEAD
+    # 启用此选项可让不具备思考输出的 LLM 也能展示内心想法、心理活动和动作（以括号形式呈现），但不会进行语音合成。更多详情请参考 think_tag_prompt。
     # think_tag_prompt: "think_tag_prompt"
   group_conversation_prompt: "group_conversation_prompt" # 当使用群聊时，此提示词将添加到每个 AI 参与者的记忆中。
-=======
-    think_tag_prompt: "think_tag_prompt"
->>>>>>> 764e4c6c
 
 # 默认角色的配置
 character_config:
